--- conflicted
+++ resolved
@@ -13,11 +13,9 @@
 ```
     -  git clone https://github.com/aws-samples/amazon-bedrock-samples.git
     
-<<<<<<< HEAD
+reinvent-kb-features
     -  cd knowledge-bases/features-examples/04-infrastructure/e2e_rag_using_bedrock_kb_cdk
-=======
-    -  cd cd knowledge-bases/features-examples/04-infrastructure/e2e_rag_using_bedrock_kb_cdk
->>>>>>> ca5ac2c6
+main
 
 ```
 This project is set up like a standard Python project.  The initialization
