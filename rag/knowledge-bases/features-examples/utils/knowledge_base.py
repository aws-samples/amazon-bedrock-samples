import json
import boto3
import time
from botocore.exceptions import ClientError
from opensearchpy import OpenSearch, RequestsHttpConnection, AWSV4SignerAuth, RequestError
import pprint
from retrying import retry
import zipfile
from io import BytesIO
import warnings
import random
warnings.filterwarnings('ignore')

valid_generation_models = ["anthropic.claude-3-5-sonnet-20240620-v1:0", 
                          "anthropic.claude-3-5-haiku-20241022-v1:0", 
                          "anthropic.claude-3-sonnet-20240229-v1:0",
                          "anthropic.claude-3-haiku-20240307-v1:0",
                          "amazon.nova-micro-v1:0"] 

valid_reranking_models = ["cohere.rerank-v3-5:0",
                          "amazon.rerank-v1:0"] 

valid_embedding_models = ["cohere.embed-multilingual-v3", 
                          "cohere.embed-english-v3", 
                          "amazon.titan-embed-text-v1", 
                          "amazon.titan-embed-text-v2:0"]

embedding_context_dimensions = {
    "cohere.embed-multilingual-v3": 512,
    "cohere.embed-english-v3": 512,
    "amazon.titan-embed-text-v1": 1536,
    "amazon.titan-embed-text-v2:0": 1024
}

pp = pprint.PrettyPrinter(indent=2)

def interactive_sleep(seconds: int):
    dots = ''
    for i in range(seconds):
        dots += '.'
        print(dots, end='\r')
        time.sleep(1)

class BedrockKnowledgeBase:
    """
    Support class that allows for:
        - creation (or retrieval) of a Knowledge Base for Amazon Bedrock with all its pre-requisites
          (including OSS, IAM roles and Permissions and S3 bucket)
        - Ingestion of data into the Knowledge Base
        - Deletion of all resources created
    """
    def __init__(
            self,
            kb_name=None,
            kb_description=None,
            data_sources=None,
            multi_modal=None,
            parser=None,
            intermediate_bucket_name=None,
            lambda_function_name=None,
            embedding_model="amazon.titan-embed-text-v2:0",
            generation_model="anthropic.claude-3-sonnet-20240229-v1:0",
            reranking_model="cohere.rerank-v3-5:0",
            chunking_strategy="FIXED_SIZE",
            suffix=None,
    ):
        """
        Class initializer
        Args:
            kb_name(str): The name of the Knowledge Base.
            kb_description(str): The description of the Knowledge Base.
            data_sources(list): The list of data source used for the Knowledge Base.
            multi_modal(bool): Whether the Knowledge Base supports multi-modal data.
            parser(str): The parser to be used for the Knowledge Base.
            intermediate_bucket_name(str): The name of the intermediate S3 bucket to be used for custom chunking strategy.
            lambda_function_name(str): The name of the Lambda function to be used for custom chunking strategy.
            embedding_model(str): The embedding model to be used for the Knowledge Base.
            generation_model(str): The generation model to be used for the Knowledge Base.
            reranking_model(str): The reranking model to be used for the Knowledge Base.
            chunking_strategy(str): The chunking strategy to be used for the Knowledge Base.
            suffix(str): A suffix to be used for naming resources.
        """

        boto3_session = boto3.session.Session()
        self.region_name = boto3_session.region_name
        self.iam_client = boto3_session.client('iam')
        self.lambda_client = boto3.client('lambda')
        self.account_number = boto3.client('sts').get_caller_identity().get('Account')
        self.suffix = suffix or f'{self.region_name}-{self.account_number}'
        self.identity = boto3.client('sts').get_caller_identity()['Arn']
        self.aoss_client = boto3_session.client('opensearchserverless')
        self.s3_client = boto3.client('s3')
        self.bedrock_agent_client = boto3.client('bedrock-agent')
        credentials = boto3.Session().get_credentials()
        self.awsauth = AWSV4SignerAuth(credentials, self.region_name, 'aoss')

        self.kb_name = kb_name or f"default-knowledge-base-{self.suffix}"
        self.kb_description = kb_description or "Default Knowledge Base"

        self.data_sources = data_sources
        self.bucket_names=[d["bucket_name"] for d in self.data_sources if d['type']== 'S3']
        self.secrets_arns = [d["credentialsSecretArn"] for d in self.data_sources if d['type']== 'CONFLUENCE'or d['type']=='SHAREPOINT' or d['type']=='SALESFORCE']
        self.chunking_strategy = chunking_strategy
        self.multi_modal = multi_modal
        self.parser = parser
        
        if multi_modal or chunking_strategy == "CUSTOM" :
            self.intermediate_bucket_name = intermediate_bucket_name or f"{self.kb_name}-intermediate-{self.suffix}"
            self.lambda_function_name = lambda_function_name or f"{self.kb_name}-lambda-{self.suffix}"
        else:
            self.intermediate_bucket_name = None
            self.lambda_function_name = None
        
        self.embedding_model = embedding_model
        self.generation_model = generation_model
        self.reranking_model = reranking_model
        
        self._validate_models()
        
        self.encryption_policy_name = f"bedrock-sample-rag-sp-{self.suffix}"
        self.network_policy_name = f"bedrock-sample-rag-np-{self.suffix}"
        self.access_policy_name = f'bedrock-sample-rag-ap-{self.suffix}'
        self.kb_execution_role_name = f'AmazonBedrockExecutionRoleForKnowledgeBase_{self.suffix}'
        self.fm_policy_name = f'AmazonBedrockFoundationModelPolicyForKnowledgeBase_{self.suffix}'
        self.s3_policy_name = f'AmazonBedrockS3PolicyForKnowledgeBase_{self.suffix}'
        self.sm_policy_name = f'AmazonBedrockSecretPolicyForKnowledgeBase_{self.suffix}'
        self.cw_log_policy_name = f'AmazonBedrockCloudWatchPolicyForKnowledgeBase_{self.suffix}'
        self.oss_policy_name = f'AmazonBedrockOSSPolicyForKnowledgeBase_{self.suffix}'
        self.lambda_policy_name = f'AmazonBedrockLambdaPolicyForKnowledgeBase_{self.suffix}'
        self.bda_policy_name = f'AmazonBedrockBDAPolicyForKnowledgeBase_{self.suffix}'
        self.lambda_arn = None
        self.roles = [self.kb_execution_role_name]

        self.vector_store_name = f'bedrock-sample-rag-{self.suffix}'
        self.index_name = f"bedrock-sample-rag-index-{self.suffix}"

        self._setup_resources()

    def _validate_models(self):
        if self.embedding_model not in valid_embedding_models:
            raise ValueError(f"Invalid embedding model. Your embedding model should be one of {valid_embedding_models}")
        if self.generation_model not in valid_generation_models:
            raise ValueError(f"Invalid Generation model. Your generation model should be one of {valid_generation_models}")
        if self.reranking_model not in valid_reranking_models:
            raise ValueError(f"Invalid Reranking model. Your reranking model should be one of {valid_reranking_models}")

    def _setup_resources(self):
        print("========================================================================================")
        print(f"Step 1 - Creating or retrieving S3 bucket(s) for Knowledge Base documents")
        self.create_s3_bucket()
        
        print("========================================================================================")
        print(f"Step 2 - Creating Knowledge Base Execution Role ({self.kb_execution_role_name}) and Policies")
        self.bedrock_kb_execution_role = self.create_bedrock_execution_role_multi_ds(self.bucket_names, self.secrets_arns)
        self.bedrock_kb_execution_role_name = self.bedrock_kb_execution_role['Role']['RoleName']
        
        print("========================================================================================")
        print(f"Step 3 - Creating OSS encryption, network and data access policies")
        self.encryption_policy, self.network_policy, self.access_policy = self.create_policies_in_oss()
        
        print("========================================================================================")
        print(f"Step 4 - Creating OSS Collection (this step takes a couple of minutes to complete)")
        self.host, self.collection, self.collection_id, self.collection_arn = self.create_oss()
        self.oss_client = OpenSearch(
            hosts=[{'host': self.host, 'port': 443}],
            http_auth=self.awsauth,
            use_ssl=True,
            verify_certs=True,
            connection_class=RequestsHttpConnection,
            timeout=300
        )
        
        print("========================================================================================")
        print(f"Step 5 - Creating OSS Vector Index")
        self.create_vector_index()
        
        print("========================================================================================")
        print(f"Step 6 - Will create Lambda Function if chunking strategy selected as CUSTOM")
        if self.chunking_strategy == "CUSTOM":
            print(f"Creating lambda function... as chunking strategy is {self.chunking_strategy}")
            response = self.create_lambda()
            self.lambda_arn = response['FunctionArn']
            print(response)
            print(f"Lambda function ARN: {self.lambda_arn}")
        else: 
            print(f"Not creating lambda function as chunking strategy is {self.chunking_strategy}")
        
        print("========================================================================================")
        print(f"Step 7 - Creating Knowledge Base")
        self.knowledge_base, self.data_source = self.create_knowledge_base(self.data_sources)
        print("========================================================================================")

    def create_s3_bucket(self, multi_modal=False):

        buckets_to_check = self.bucket_names.copy()
        # if multi_modal:
        #     buckets_to_check.append(buckets_to_check[0] + '-multi-modal-storage')

        if self.multi_modal or self.chunking_strategy == "CUSTOM":
            buckets_to_check.append(self.intermediate_bucket_name)

        print(buckets_to_check)
        print('buckets_to_check: ', buckets_to_check)

        existing_buckets = []
        for bucket_name in buckets_to_check:
            try:
                self.s3_client.head_bucket(Bucket=bucket_name)
                existing_buckets.append(bucket_name)
                print(f'Bucket {bucket_name} already exists - retrieving it!')
            except ClientError:
                pass

        buckets_to_create = [b for b in buckets_to_check if b not in existing_buckets]

        for bucket_name in buckets_to_create:
            print(f'Creating bucket {bucket_name}')
            if self.region_name == "us-east-1":
                self.s3_client.create_bucket(Bucket=bucket_name)
            else:
                self.s3_client.create_bucket(
                    Bucket=bucket_name,
                    CreateBucketConfiguration={'LocationConstraint': self.region_name}
                )

    def create_lambda(self):
        # add to function
        lambda_iam_role = self.create_lambda_role()
        self.lambda_iam_role_name = lambda_iam_role['Role']['RoleName']
        self.roles.append(self.lambda_iam_role_name)
        # Package up the lambda function code
        s = BytesIO()
        z = zipfile.ZipFile(s, 'w')
        z.write("lambda_function.py")
        z.close()
        zip_content = s.getvalue()

        # Create Lambda Function
        lambda_function = self.lambda_client.create_function(
            FunctionName=self.lambda_function_name,
            Runtime='python3.12',
            Timeout=60,
            Role=lambda_iam_role['Role']['Arn'],
            Code={'ZipFile': zip_content},
            Handler='lambda_function.lambda_handler'
        )
        return lambda_function

    def create_lambda_role(self):
        lambda_function_role = f'{self.kb_name}-lambda-role-{self.suffix}'
        s3_access_policy_name = f'{self.kb_name}-s3-policy'
        # Create IAM Role for the Lambda function
        try:
            assume_role_policy_document = {
                "Version": "2012-10-17",
                "Statement": [
                    {
                        "Effect": "Allow",
                        "Principal": {
                            "Service": "lambda.amazonaws.com"
                        },
                        "Action": "sts:AssumeRole"
                    }
                ]
            }

            assume_role_policy_document_json = json.dumps(assume_role_policy_document)

            lambda_iam_role = self.iam_client.create_role(
                RoleName=lambda_function_role,
                AssumeRolePolicyDocument=assume_role_policy_document_json
            )

            # Pause to make sure role is created
            time.sleep(10)
        except self.iam_client.exceptions.EntityAlreadyExistsException:
            lambda_iam_role = self.iam_client.get_role(RoleName=lambda_function_role)

        # Attach the AWSLambdaBasicExecutionRole policy
        self.iam_client.attach_role_policy(
            RoleName=lambda_function_role,
            PolicyArn='arn:aws:iam::aws:policy/service-role/AWSLambdaBasicExecutionRole'
        )

        # Create a policy to grant access to the intermediate S3 bucket
        s3_access_policy = {
            "Version": "2012-10-17",
            "Statement": [
                {
                    "Effect": "Allow",
                    "Action": [
                        "s3:GetObject",
                        "s3:ListBucket", 
                        "s3:PutObject"
                    ],
                    "Resource": [
                        f"arn:aws:s3:::{self.intermediate_bucket_name}",
                        f"arn:aws:s3:::{self.intermediate_bucket_name}/*"
                    ],
                    "Condition": {
                        "StringEquals": {
                            "aws:ResourceAccount": f"{self.account_number}"
                        }
                    }
                }
            ]
        }

        # Create the policy
        s3_access_policy_json = json.dumps(s3_access_policy)
        s3_access_policy_response = self.iam_client.create_policy(
            PolicyName=s3_access_policy_name,
            PolicyDocument= s3_access_policy_json
        )

        # Attach the policy to the Lambda function's role
        self.iam_client.attach_role_policy(
            RoleName=lambda_function_role,
            PolicyArn=s3_access_policy_response['Policy']['Arn']
        )
        return lambda_iam_role

    def create_bedrock_execution_role_multi_ds(self, bucket_names=None, secrets_arns=None):
        """
        Create Knowledge Base Execution IAM Role and its required policies.
        If role and/or policies already exist, retrieve them
        Returns:
            IAM role
        """
      
        bucket_names = self.bucket_names.copy()
        if self.intermediate_bucket_name:
            bucket_names.append(self.intermediate_bucket_name)

        # 1. Create and attach policy for foundation models
        foundation_model_policy_document = {
            "Version": "2012-10-17",
            "Statement": [
                {
                    "Effect": "Allow",
                    "Action": [
                        "bedrock:InvokeModel",
                    ],
                    "Resource": [
                        f"arn:aws:bedrock:{self.region_name}::foundation-model/{self.embedding_model}",
                        f"arn:aws:bedrock:{self.region_name}::foundation-model/{self.generation_model}",
                        f"arn:aws:bedrock:{self.region_name}::foundation-model/{self.reranking_model}"
                    ]
                }
            ]
        }

        # 2. Define policy documents for s3 bucket
        if bucket_names:
            s3_policy_document = {
                "Version": "2012-10-17",
                "Statement": [
                    {
                        "Effect": "Allow",
                        "Action": [
                            "s3:GetObject",
                            "s3:ListBucket",
                            "s3:PutObject",
                            "s3:DeleteObject"
                        ],
                        "Resource": [item for sublist in [[f'arn:aws:s3:::{bucket}', f'arn:aws:s3:::{bucket}/*'] for bucket in bucket_names] for item in sublist],
                        "Condition": {
                            "StringEquals": {
                                "aws:ResourceAccount": f"{self.account_number}"
                            }
                        }
                    } 
                ]
            }   

        # 3. Define policy documents for secrets manager
        if secrets_arns:
            secrets_manager_policy_document = {
                "Version": "2012-10-17",
                "Statement": [
                    {
                        "Effect": "Allow",
                        "Action": [
                            "secretsmanager:GetSecretValue",
                            "secretsmanager:PutSecretValue"
                        ],
                        "Resource": secrets_arns
                    }
                ]
            } 

        # 4. Define policy documents for BDA
        bda_policy_document = {
            "Version": "2012-10-17",
            "Statement": [
                {
                    "Sid": "BDAGetStatement",
                    "Effect": "Allow",
                    "Action": [
                        "bedrock:GetDataAutomationStatus"
                    ],
                    "Resource": f"arn:aws:bedrock:{self.region_name}:{self.account_number}:data-automation-invocation/*"
                },
                {
                    "Sid": "BDAInvokeStatement",
                    "Effect": "Allow",
                    "Action": [
                        "bedrock:InvokeDataAutomationAsync"
                    ],
                    "Resource": f"arn:aws:bedrock:{self.region_name}:aws:data-automation-project/public-rag-default"
                }
            ]
        }

        
        # 5. Define policy documents for lambda
        if self.chunking_strategy == "CUSTOM":
            lambda_policy_document = {
                "Version": "2012-10-17",
                "Statement": [
                    {
                        "Sid": "LambdaInvokeFunctionStatement",
                        "Effect": "Allow",
                        "Action": [
                            "lambda:InvokeFunction"
                        ],
                        "Resource": [
                            f"arn:aws:lambda:{self.region_name}:{self.account_number}:function:{self.lambda_function_name}:*"
                        ],
                        "Condition": {
                            "StringEquals": {
                                "aws:ResourceAccount": f"{self.account_number}"
                            }
                        }
                    }
                ]
            }
<<<<<<< HEAD

        assume_role_policy_document = {
=======
        
        cw_log_policy_document = {
>>>>>>> e2eddb1e
            "Version": "2012-10-17",
            "Statement": [
                {
                    "Effect": "Allow",
                    "Action": [
                        "logs:CreateLogStream",
                        "logs:PutLogEvents",
                        "logs:DescribeLogStreams"
                    ],
                    "Resource": "arn:aws:logs:*:*:log-group:/aws/bedrock/invokemodel:*"
                }
            ]
        }

        assume_role_policy_document = {
        "Version": "2012-10-17",
        
        "Statement": [
            {
                "Effect": "Allow",
                "Principal": {
                    "Service": "bedrock.amazonaws.com"
                },
                "Action": "sts:AssumeRole"
            }
            ]
        }

        # combine all policies into one list from policy documents
        policies = [
            (self.fm_policy_name, foundation_model_policy_document, 'Policy for accessing foundation model'),
            (self.cw_log_policy_name, cw_log_policy_document, 'Policy for writing logs to CloudWatch Logs'),
        ]
        if self.bucket_names:
            policies.append((self.s3_policy_name, s3_policy_document, 'Policy for reading documents from s3'))
        if self.secrets_arns:
            policies.append((self.sm_policy_name, secrets_manager_policy_document, 'Policy for accessing secret manager'))
        if self.chunking_strategy == 'CUSTOM':
            policies.append((self.lambda_policy_name, lambda_policy_document, 'Policy for invoking lambda function'))
        if self.multi_modal:
            policies.append((self.bda_policy_name, bda_policy_document, 'Policy for accessing BDA'))

        # create bedrock execution role
        bedrock_kb_execution_role = self.iam_client.create_role(
            RoleName=self.kb_execution_role_name,
            AssumeRolePolicyDocument=json.dumps(assume_role_policy_document),
            Description='Amazon Bedrock Knowledge Base Execution Role for accessing OSS, secrets manager and S3',
            MaxSessionDuration=3600
        )

        # create and attach the policies to the bedrock execution role
        for policy_name, policy_document, description in policies:
            policy = self.iam_client.create_policy(
                PolicyName=policy_name,
                PolicyDocument=json.dumps(policy_document),
                Description=description,
            )
            self.iam_client.attach_role_policy(
                RoleName=bedrock_kb_execution_role["Role"]["RoleName"],
                PolicyArn=policy["Policy"]["Arn"]
            )

        return bedrock_kb_execution_role

    def create_policies_in_oss(self):
        """
        Create OpenSearch Serverless policy and attach it to the Knowledge Base Execution role.
        If policy already exists, attaches it
        """
        try:
            encryption_policy = self.aoss_client.create_security_policy(
                name=self.encryption_policy_name,
                policy=json.dumps(
                    {
                        'Rules': [{'Resource': ['collection/' + self.vector_store_name],
                                   'ResourceType': 'collection'}],
                        'AWSOwnedKey': True
                    }),
                type='encryption'
            )
        except self.aoss_client.exceptions.ConflictException:
            encryption_policy = self.aoss_client.get_security_policy(
                name=self.encryption_policy_name,
                type='encryption'
            )

        try:
            network_policy = self.aoss_client.create_security_policy(
                name=self.network_policy_name,
                policy=json.dumps(
                    [
                        {'Rules': [{'Resource': ['collection/' + self.vector_store_name],
                                    'ResourceType': 'collection'}],
                         'AllowFromPublic': True}
                    ]),
                type='network'
            )
        except self.aoss_client.exceptions.ConflictException:
            network_policy = self.aoss_client.get_security_policy(
                name=self.network_policy_name,
                type='network'
            )

        try:
            access_policy = self.aoss_client.create_access_policy(
                name=self.access_policy_name,
                policy=json.dumps(
                    [
                        {
                            'Rules': [
                                {
                                    'Resource': ['collection/' + self.vector_store_name],
                                    'Permission': [
                                        'aoss:CreateCollectionItems',
                                        'aoss:DeleteCollectionItems',
                                        'aoss:UpdateCollectionItems',
                                        'aoss:DescribeCollectionItems'],
                                    'ResourceType': 'collection'
                                },
                                {
                                    'Resource': ['index/' + self.vector_store_name + '/*'],
                                    'Permission': [
                                        'aoss:CreateIndex',
                                        'aoss:DeleteIndex',
                                        'aoss:UpdateIndex',
                                        'aoss:DescribeIndex',
                                        'aoss:ReadDocument',
                                        'aoss:WriteDocument'],
                                    'ResourceType': 'index'
                                }],
                            'Principal': [self.identity, self.bedrock_kb_execution_role['Role']['Arn']],
                            'Description': 'Easy data policy'}
                    ]),
                type='data'
            )
        except self.aoss_client.exceptions.ConflictException:
            access_policy = self.aoss_client.get_access_policy(
                name=self.access_policy_name,
                type='data'
            )

        return encryption_policy, network_policy, access_policy

    def create_oss(self):
        """
        Create OpenSearch Serverless Collection. If already existent, retrieve
        """
        try:
            collection = self.aoss_client.create_collection(name=self.vector_store_name, type='VECTORSEARCH')
            collection_id = collection['createCollectionDetail']['id']
            collection_arn = collection['createCollectionDetail']['arn']
        except self.aoss_client.exceptions.ConflictException:
            collection = self.aoss_client.batch_get_collection(names=[self.vector_store_name])['collectionDetails'][0]
            collection_id = collection['id']
            collection_arn = collection['arn']
        pp.pprint(collection)

        host = collection_id + '.' + self.region_name + '.aoss.amazonaws.com'
        print(host)

        response = self.aoss_client.batch_get_collection(names=[self.vector_store_name])
        while (response['collectionDetails'][0]['status']) == 'CREATING':
            print('Creating collection...')
            interactive_sleep(30)
            response = self.aoss_client.batch_get_collection(names=[self.vector_store_name])
        print('\nCollection successfully created:')
        pp.pprint(response["collectionDetails"])

        try:
            self.create_oss_policy_attach_bedrock_execution_role(collection_id)
            print("Sleeping for a minute to ensure data access rules have been enforced")
            interactive_sleep(60)
        except Exception as e:
            print("Policy already exists")
            pp.pprint(e)

        return host, collection, collection_id, collection_arn

    def create_oss_policy_attach_bedrock_execution_role(self, collection_id):
        oss_policy_document = {
            "Version": "2012-10-17",
            "Statement": [
                {
                    "Effect": "Allow",
                    "Action": [
                        "aoss:APIAccessAll"
                    ],
                    "Resource": [
                        f"arn:aws:aoss:{self.region_name}:{self.account_number}:collection/{collection_id}"
                    ]
                }
            ]
        }
        try:
            oss_policy = self.iam_client.create_policy(
                PolicyName=self.oss_policy_name,
                PolicyDocument=json.dumps(oss_policy_document),
                Description='Policy for accessing opensearch serverless',
            )
            oss_policy_arn = oss_policy["Policy"]["Arn"]
        except self.iam_client.exceptions.EntityAlreadyExistsException:
            oss_policy_arn = f"arn:aws:iam::{self.account_number}:policy/{self.oss_policy_name}"
        
        print("Opensearch serverless arn: ", oss_policy_arn)

        self.iam_client.attach_role_policy(
            RoleName=self.bedrock_kb_execution_role["Role"]["RoleName"],
            PolicyArn=oss_policy_arn
        )

    def create_vector_index(self):
        """
        Create OpenSearch Serverless vector index. If existent, ignore
        """
        body_json = {
            "settings": {
                "index.knn": "true",
                "number_of_shards": 1,
                "knn.algo_param.ef_search": 512,
                "number_of_replicas": 0,
            },
            "mappings": {
                "properties": {
                    "vector": {
                        "type": "knn_vector",
                        "dimension": embedding_context_dimensions[self.embedding_model],
                        "method": {
                            "name": "hnsw",
                            "engine": "faiss",
                            "space_type": "l2"
                        },
                    },
                    "text": {
                        "type": "text"
                    },
                    "text-metadata": {
                        "type": "text"}
                }
            }
        }

        try:
            response = self.oss_client.indices.create(index=self.index_name, body=json.dumps(body_json))
            print('\nCreating index:')
            pp.pprint(response)
            interactive_sleep(60)
        except RequestError as e:
            print(f'Error while trying to create the index, with error {e.error}')

    def create_chunking_strategy_config(self, strategy):
        configs = {
            "NONE": {
                "chunkingConfiguration": {"chunkingStrategy": "NONE"}
            },
            "FIXED_SIZE": {
                "chunkingConfiguration": {
                "chunkingStrategy": "FIXED_SIZE",
                "fixedSizeChunkingConfiguration": {
                    "maxTokens": 300,
                    "overlapPercentage": 20
                    }
                }
            },
            "HIERARCHICAL": {
                "chunkingConfiguration": {
                "chunkingStrategy": "HIERARCHICAL",
                "hierarchicalChunkingConfiguration": {
                    "levelConfigurations": [{"maxTokens": 1500}, {"maxTokens": 300}],
                    "overlapTokens": 60
                    }
                }
            },
            "SEMANTIC": {
                "chunkingConfiguration": {
                "chunkingStrategy": "SEMANTIC",
                "semanticChunkingConfiguration": {
                    "maxTokens": 300,
                    "bufferSize": 1,
                    "breakpointPercentileThreshold": 95}
                }
            },
            "CUSTOM": {
                "customTransformationConfiguration": {
                    "intermediateStorage": {
                        "s3Location": {
                            "uri": f"s3://{self.intermediate_bucket_name}/"
                        }
                    },
                    "transformations": [
                        {
                            "transformationFunction": {
                                "transformationLambdaConfiguration": {
                                    "lambdaArn": self.lambda_arn
                                }
                            },
                            "stepToApply": "POST_CHUNKING"
                        }
                    ]
                }, 
                "chunkingConfiguration": {"chunkingStrategy": "NONE"}
            }
        }
        return configs.get(strategy, configs["NONE"])

    @retry(wait_random_min=1000, wait_random_max=2000, stop_max_attempt_number=7)
    def create_knowledge_base(self, data_sources):
        """
        Create Knowledge Base and its Data Source. If existent, retrieve
        """
        opensearch_serverless_configuration = {
            "collectionArn": self.collection_arn,
            "vectorIndexName": self.index_name,
            "fieldMapping": {
                "vectorField": "vector",
                "textField": "text",
                "metadataField": "text-metadata"
            }
        }

        # create Knowledge Bases
        embedding_model_arn = f"arn:aws:bedrock:{self.region_name}::foundation-model/{self.embedding_model}"
        knowledgebase_configuration = { "type": "VECTOR", "vectorKnowledgeBaseConfiguration": { "embeddingModelArn": embedding_model_arn}}
            
        if self.multi_modal:
            supplemental_storageLocation={"storageLocations": [{ "s3Location": { "uri": f"s3://{self.intermediate_bucket_name}"},"type": "S3"}]}
            knowledgebase_configuration['vectorKnowledgeBaseConfiguration']['supplementalDataStorageConfiguration'] = supplemental_storageLocation
        
        try:
            create_kb_response = self.bedrock_agent_client.create_knowledge_base(
                name=self.kb_name,
                description=self.kb_description,
                roleArn=self.bedrock_kb_execution_role['Role']['Arn'],
                knowledgeBaseConfiguration=knowledgebase_configuration,
                storageConfiguration={
                    "type": "OPENSEARCH_SERVERLESS",
                    "opensearchServerlessConfiguration": opensearch_serverless_configuration
                }
            )
            kb = create_kb_response["knowledgeBase"]
            pp.pprint(kb)
        except self.bedrock_agent_client.exceptions.ConflictException:
            kbs = self.bedrock_agent_client.list_knowledge_bases(maxResults=100)
            kb_id = next((kb['knowledgeBaseId'] for kb in kbs['knowledgeBaseSummaries'] if kb['name'] == self.kb_name), None)
            response = self.bedrock_agent_client.get_knowledge_base(knowledgeBaseId=kb_id)
            kb = response['knowledgeBase']
            pp.pprint(kb)
          
        # create Data Sources
        print("Creating Data Sources")
        try:
            ds_list = self.create_data_sources(kb_id, self.data_sources)
            pp.pprint(ds_list)
        except self.bedrock_agent_client.exceptions.ConflictException:
            ds_id = self.bedrock_agent_client.list_data_sources(
                knowledgeBaseId=kb['knowledgeBaseId'],
                maxResults=100
            )['dataSourceSummaries'][0]['dataSourceId']
            get_ds_response = self.bedrock_agent_client.get_data_source(
                dataSourceId=ds_id,
                knowledgeBaseId=kb['knowledgeBaseId']
            )
            ds = get_ds_response["dataSource"]
            pp.pprint(ds)
        return kb, ds_list
    
    def create_data_sources(self, kb_id, data_sources):
        """
        Create Data Sources for the Knowledge Base. 
        """
        ds_list=[]

        # create data source for each data source type in list data_sources
        for idx, ds in enumerate(data_sources):

            # The data source to ingest documents from, into the OpenSearch serverless knowledge base index
            s3_data_source_congiguration = {
                    "type": "S3",
                    "s3Configuration":{
                        "bucketArn": "",
                        # "inclusionPrefixes":["*.*"] # you can use this if you want to create a KB using data within s3 prefixes.
                        }
                }
            
            custom_data_source_congiguration = {
                "type": "CUSTOM"
            }
            
            confluence_data_source_congiguration = {
                "confluenceConfiguration": {
                    "sourceConfiguration": {
                        "hostUrl": "",
                        "hostType": "SAAS",
                        "authType": "", # BASIC | OAUTH2_CLIENT_CREDENTIALS
                        "credentialsSecretArn": ""
                        
                    },
                    "crawlerConfiguration": {
                        "filterConfiguration": {
                            "type": "PATTERN",
                            "patternObjectFilter": {
                                "filters": [
                                    {
                                        "objectType": "Attachment",
                                        "inclusionFilters": [
                                            ".*\\.pdf"
                                        ],
                                        "exclusionFilters": [
                                            ".*private.*\\.pdf"
                                        ]
                                    }
                                ]
                            }
                        }
                    }
                },
                "type": "CONFLUENCE"
            }

            sharepoint_data_source_congiguration = {
                "sharePointConfiguration": {
                    "sourceConfiguration": {
                        "tenantId": "",
                        "hostType": "ONLINE",
                        "domain": "domain",
                        "siteUrls": [],
                        "authType": "", # BASIC | OAUTH2_CLIENT_CREDENTIALS
                        "credentialsSecretArn": ""
                        
                    },
                    "crawlerConfiguration": {
                        "filterConfiguration": {
                            "type": "PATTERN",
                            "patternObjectFilter": {
                                "filters": [
                                    {
                                        "objectType": "Attachment",
                                        "inclusionFilters": [
                                            ".*\\.pdf"
                                        ],
                                        "exclusionFilters": [
                                            ".*private.*\\.pdf"
                                        ]
                                    }
                                ]
                            }
                        }
                    }
                },
                "type": "SHAREPOINT"
            }


            salesforce_data_source_congiguration = {
                "salesforceConfiguration": {
                    "sourceConfiguration": {
                        "hostUrl": "",
                        "authType": "", # BASIC | OAUTH2_CLIENT_CREDENTIALS
                        "credentialsSecretArn": ""
                    },
                    "crawlerConfiguration": {
                        "filterConfiguration": {
                            "type": "PATTERN",
                            "patternObjectFilter": {
                                "filters": [
                                    {
                                        "objectType": "Attachment",
                                        "inclusionFilters": [
                                            ".*\\.pdf"
                                        ],
                                        "exclusionFilters": [
                                            ".*private.*\\.pdf"
                                        ]
                                    }
                                ]
                            }
                        }
                    }
                },
                "type": "SALESFORCE"
            }

            webcrawler_data_source_congiguration = {
                "webConfiguration": {
                    "sourceConfiguration": {
                        "urlConfiguration": {
                            "seedUrls": []
                        }
                    },
                    "crawlerConfiguration": {
                        "crawlerLimits": {
                            "rateLimit": 50
                        },
                        "scope": "HOST_ONLY",
                        "inclusionFilters": [],
                        "exclusionFilters": []
                    }
                },
                "type": "WEB"
            }

            # Set the data source configuration based on the Data source type

            if ds['type'] == "S3":
                print(f'{idx +1 } data source: S3')
                ds_name = f'{kb_id}-s3'
                s3_data_source_congiguration["s3Configuration"]["bucketArn"] = f'arn:aws:s3:::{ds["bucket_name"]}'
                # print(s3_data_source_congiguration)
                data_source_configuration = s3_data_source_congiguration
            
            if ds['type'] == "CONFLUENCE":
                print(f'{idx +1 } data source: CONFLUENCE')
                ds_name = f'{kb_id}-confluence'
                confluence_data_source_congiguration['confluenceConfiguration']['sourceConfiguration']['hostUrl'] = ds['hostUrl']
                confluence_data_source_congiguration['confluenceConfiguration']['sourceConfiguration']['authType'] = ds['authType']
                confluence_data_source_congiguration['confluenceConfiguration']['sourceConfiguration']['credentialsSecretArn'] = ds['credentialsSecretArn']
                # print(confluence_data_source_congiguration)
                data_source_configuration = confluence_data_source_congiguration

            if ds['type'] == "SHAREPOINT":
                print(f'{idx +1 } data source: SHAREPOINT')
                ds_name = f'{kb_id}-sharepoint'
                sharepoint_data_source_congiguration['sharePointConfiguration']['sourceConfiguration']['tenantId'] = ds['tenantId']
                sharepoint_data_source_congiguration['sharePointConfiguration']['sourceConfiguration']['domain'] = ds['domain']
                sharepoint_data_source_congiguration['sharePointConfiguration']['sourceConfiguration']['authType'] = ds['authType']
                sharepoint_data_source_congiguration['sharePointConfiguration']['sourceConfiguration']['siteUrls'] = ds["siteUrls"]
                sharepoint_data_source_congiguration['sharePointConfiguration']['sourceConfiguration']['credentialsSecretArn'] = ds['credentialsSecretArn']
                # print(sharepoint_data_source_congiguration)
                data_source_configuration = sharepoint_data_source_congiguration


            if ds['type'] == "SALESFORCE":
                print(f'{idx +1 } data source: SALESFORCE')
                ds_name = f'{kb_id}-salesforce'
                salesforce_data_source_congiguration['salesforceConfiguration']['sourceConfiguration']['hostUrl'] = ds['hostUrl']
                salesforce_data_source_congiguration['salesforceConfiguration']['sourceConfiguration']['authType'] = ds['authType']
                salesforce_data_source_congiguration['salesforceConfiguration']['sourceConfiguration']['credentialsSecretArn'] = ds['credentialsSecretArn']
                # print(salesforce_data_source_congiguration)
                data_source_configuration = salesforce_data_source_congiguration

            if ds['type'] == "WEB":
                print(f'{idx +1 } data source: WEB')
                ds_name = f'{kb_id}-web'
                webcrawler_data_source_congiguration['webConfiguration']['sourceConfiguration']['urlConfiguration']['seedUrls'] = ds['seedUrls']
                webcrawler_data_source_congiguration['webConfiguration']['crawlerConfiguration']['inclusionFilters'] = ds['inclusionFilters']
                webcrawler_data_source_congiguration['webConfiguration']['crawlerConfiguration']['exclusionFilters'] = ds['exclusionFilters']
                # print(webcrawler_data_source_congiguration)
                data_source_configuration = webcrawler_data_source_congiguration

            if ds['type'] == "CUSTOM":
                print(f'{idx +1 } data source: CUSTOM')
                ds_name = f'{kb_id}-custom'
                data_source_configuration = custom_data_source_congiguration                

            # Create a DataSource in KnowledgeBase 
            chunking_strategy_configuration = self.create_chunking_strategy_config(self.chunking_strategy)
            print("============Chunking config========\n", chunking_strategy_configuration)
            vector_ingestion_configuration = chunking_strategy_configuration

            if self.multi_modal:
                if self.parser == "BEDROCK_FOUNDATION_MODEL":
                    parsing_configuration = {"bedrockFoundationModelConfiguration": 
                                             {"parsingModality": "MULTIMODAL", "modelArn": f"arn:aws:bedrock:{self.region_name}::foundation-model/anthropic.claude-3-sonnet-20240229-v1:0"}, 
                                             "parsingStrategy": "BEDROCK_FOUNDATION_MODEL"}
                    
                if self.parser == 'BEDROCK_DATA_AUTOMATION':
                    parsing_configuration = {"bedrockDataAutomationConfiguration": {"parsingModality": "MULTIMODAL"}, "parsingStrategy": "BEDROCK_DATA_AUTOMATION"}    

                vector_ingestion_configuration["parsingConfiguration"] = parsing_configuration

            create_ds_response = self.bedrock_agent_client.create_data_source(
                name = ds_name,
                description = self.kb_description,
                knowledgeBaseId = kb_id,
                dataSourceConfiguration = data_source_configuration,
                vectorIngestionConfiguration = vector_ingestion_configuration
            )
            ds = create_ds_response["dataSource"]
            pp.pprint(ds)
            # self.data_sources[idx]['dataSourceId'].append(ds['dataSourceId'])
            ds_list.append(ds)
        return ds_list
        

    def start_ingestion_job(self):
        """
        Start an ingestion job to synchronize data from an S3 bucket to the Knowledge Base
        """

        for idx, ds in enumerate(self.data_sources):
            try:
                start_job_response = self.bedrock_agent_client.start_ingestion_job(
                    knowledgeBaseId=self.knowledge_base['knowledgeBaseId'],
                    dataSourceId=self.data_source[idx]["dataSourceId"]
                )
                job = start_job_response["ingestionJob"]
                print(f"job {idx+1} started successfully\n")
                # pp.pprint(job)
                while job['status'] not in ["COMPLETE", "FAILED", "STOPPED"]:
                    get_job_response = self.bedrock_agent_client.get_ingestion_job(
                        knowledgeBaseId=self.knowledge_base['knowledgeBaseId'],
                        dataSourceId=self.data_source[idx]["dataSourceId"],
                        ingestionJobId=job["ingestionJobId"]
                    )
                    job = get_job_response["ingestionJob"]
                pp.pprint(job)
                interactive_sleep(40)

            except Exception as e:
                print(f"Couldn't start {idx} job.\n")
                print(e)
            

    def get_knowledge_base_id(self):
        """
        Get Knowledge Base Id
        """
        pp.pprint(self.knowledge_base["knowledgeBaseId"])
        return self.knowledge_base["knowledgeBaseId"]

    def get_bucket_name(self):
        """
        Get the name of the bucket connected with the Knowledge Base Data Source
        """
        pp.pprint(f"Bucket connected with KB: {self.bucket_name}")
        return self.bucket_name

    def delete_kb(self, delete_s3_bucket=False, delete_iam_roles_and_policies=True, delete_lambda_function=False):
        """
        Delete the Knowledge Base resources
        Args:
            delete_s3_bucket (bool): boolean to indicate if s3 bucket should also be deleted
            delete_iam_roles_and_policies (bool): boolean to indicate if IAM roles and Policies should also be deleted
            delete_lambda_function (bool): boolean to indicate if Lambda function should also be deleted
        """
        
        with warnings.catch_warnings():
            warnings.filterwarnings("ignore")

            # delete knowledge base and data source.
            
            # Delete knowledge base and data sources
            try:
                # First delete all data sources
                for ds in self.data_source:
                    try:
                        self.bedrock_agent_client.delete_data_source(
                            dataSourceId=ds["dataSourceId"],
                            knowledgeBaseId=self.knowledge_base['knowledgeBaseId']
                        )
                        print(f"Deleted data source {ds['dataSourceId']}")
                    except self.bedrock_agent_client.exceptions.ResourceNotFoundException:
                        print(f"Data source {ds['dataSourceId']} not found")
                    except Exception as e:
                        print(f"Error deleting data source {ds['dataSourceId']}: {str(e)}")

                # Then delete the knowledge base
                self.bedrock_agent_client.delete_knowledge_base(
                    knowledgeBaseId=self.knowledge_base['knowledgeBaseId']
                )
                print("======== Knowledge base and all data sources deleted =========")
            
            except self.bedrock_agent_client.exceptions.ResourceNotFoundException as e:
                print("Knowledge base not found:", e)
            except Exception as e:
                print(f"Error during knowledge base deletion: {str(e)}")

            # delete s3 bucket
            if delete_s3_bucket==True:
                    self.delete_s3()
                    
            # delete IAM role and policies
            if delete_iam_roles_and_policies:
                self.delete_iam_roles_and_policies()
            
            if delete_lambda_function:
                try:
                    self.delete_lambda_function()
                    print(f"Deleted Lambda function {self.lambda_function_name}")
                except self.lambda_client.exceptions.ResourceNotFoundException:
                    print(f"Lambda function {self.lambda_function_name} not found.")

            # delete vector index and collection from vector store
            try:
                self.aoss_client.delete_collection(id=self.collection_id)
                self.aoss_client.delete_access_policy(
                    type="data",
                    name=self.access_policy_name
                )
                self.aoss_client.delete_security_policy(
                    type="network",
                    name=self.network_policy_name
                )
                self.aoss_client.delete_security_policy(
                    type="encryption",
                    name=self.encryption_policy_name
                )
                print("======== Vector Index, collection and associated policies deleted =========")
            except Exception as e:
                print(e)

            
    def delete_iam_roles_and_policies(self):
        for role_name in self.roles:
            print(f"Found role {role_name}")
            try:
                self.iam_client.get_role(RoleName=role_name)
            except self.iam_client.exceptions.NoSuchEntityException:
                print(f"Role {role_name} does not exist") 
                continue
            attached_policies = self.iam_client.list_attached_role_policies(RoleName=role_name)["AttachedPolicies"]
            print(f"======Attached policies with role {role_name}========\n", attached_policies)
            for attached_policy in attached_policies:
                policy_arn = attached_policy["PolicyArn"]
                policy_name = attached_policy["PolicyName"]
                self.iam_client.detach_role_policy(RoleName=role_name, PolicyArn=policy_arn)
                print(f"Detached policy {policy_name} from role {role_name}")
                if str(policy_arn.split("/")[1]) == "service-role":
                    print(f"Skipping deletion of service-linked role policy {policy_name}")
                else: 
                    self.iam_client.delete_policy(PolicyArn=policy_arn)
                    print(f"Deleted policy {policy_name} from role {role_name}")
                
            self.iam_client.delete_role(RoleName=role_name)
            print(f"Deleted role {role_name}")
        print("======== All IAM roles and policies deleted =========")

    def bucket_exists(bucket):
        s3 = boto3.resource('s3')
        return s3.Bucket(bucket) in s3.buckets.all()

    def delete_s3(self):
        """
        Delete the objects contained in the Knowledge Base S3 bucket.
        Once the bucket is empty, delete the bucket
        """
        s3 = boto3.resource('s3')
        bucket_names = self.bucket_names.copy()
        if self.intermediate_bucket_name:
            bucket_names.append(self.intermediate_bucket_name)

        for bucket_name in bucket_names:
            try:
                bucket = s3.Bucket(bucket_name)
                if bucket in s3.buckets.all():
                    print(f"Found bucket {bucket_name}")
                    # Delete all objects including versions (if versioning enabled)
                    bucket.object_versions.delete()
                    bucket.objects.all().delete()
                    print(f"Deleted all objects in bucket {bucket_name}")
                    
                    # Delete the bucket
                    bucket.delete()
                    print(f"Deleted bucket {bucket_name}")
                else:
                    print(f"Bucket {bucket_name} does not exist, skipping deletion")
            except Exception as e:
                print(f"Error deleting bucket {bucket_name}: {str(e)}")

        print("======== S3 bucket deletion process completed =========")


    def delete_lambda_function(self):
        """
        Delete the Knowledge Base Lambda function
        Delete the IAM role used by the Knowledge Base Lambda function
        """
        # delete lambda function
        try:
            self.lambda_client.delete_function(FunctionName=self.lambda_function_name)
            print(f"======== Lambda function {self.lambda_function_name} deleted =========")
        except Exception as e:
            print(e)<|MERGE_RESOLUTION|>--- conflicted
+++ resolved
@@ -435,13 +435,8 @@
                     }
                 ]
             }
-<<<<<<< HEAD
-
-        assume_role_policy_document = {
-=======
         
         cw_log_policy_document = {
->>>>>>> e2eddb1e
             "Version": "2012-10-17",
             "Statement": [
                 {
